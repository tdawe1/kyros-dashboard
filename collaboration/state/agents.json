{
  "version": 1,
  "agents": [
    {
<<<<<<< HEAD
<<<<<<< HEAD
      "id": "codex-cli-1",
      "model": "gpt-5-high",
      "provider": "OpenAI",
      "role": "implementer",
      "skills": ["python", "fastapi", "pytest", "ci", "integrator"],
      "status": "active",
      "last_seen": "2025-09-03T12:55:00Z"
    },
    {
      "id": "cursor-ide",
      "model": "auto",
      "provider": "Cursor",
      "alts": ["claude-4.1-sonnet", "gpt-5-high", "gemini-2.5-pro"],
      "role": "implementer",
      "skills": ["frontend", "e2e", "tooling", "multi-file-refactor"],
      "status": "active",
      "last_seen": "2025-09-03T12:55:00Z"
    },
    {
      "id": "codex-cli-2",
      "model": "gpt-5",
      "provider": "OpenAI",
      "role": "implementer",
      "skills": ["backend", "devops", "workflows"],
      "status": "active",
      "last_seen": "2025-09-03T12:55:00Z"
    },
    {
      "id": "cursor-ide-2",
      "model": "gpt-5",
      "provider": "Cursor",
      "alts": ["gemini-2.5-flash", "claude-4.1-sonnet"],
      "role": "implementer",
      "skills": ["frontend", "docs", "e2e"],
      "status": "active",
      "last_seen": "2025-09-03T12:55:00Z"
    },
    {
      "id": "gemini-cli-1",
      "model": "gemini-2.5-flash",
      "provider": "Google",
      "role": "critic",
      "skills": ["planning", "review", "docs", "watchdog"],
      "status": "active",
      "last_seen": "2025-09-03T12:55:00Z"
    },
    {
      "id": "cursor-ide-N",
      "model": "auto",
      "provider": "Cursor",
      "alts": ["gpt-5", "gemini-2.5-flash", "claude-4.1-sonnet"],
      "role": "implementer",
      "skills": ["frontend", "e2e"],
      "status": "idle",
      "last_seen": null
=======
      "id": "codex-cli",
=======
      "id": "codex-cli-1",
      "model": "gpt-5-high",
      "provider": "OpenAI",
>>>>>>> 4a6115ae
      "role": "implementer",
      "skills": ["python", "fastapi", "pytest", "ci", "integrator"],
      "status": "active",
      "last_seen": "2025-09-03T12:55:00Z"
    },
    {
      "id": "cursor-ide",
      "model": "auto",
      "provider": "Cursor",
      "alts": ["claude-4.1-sonnet", "gpt-5-high", "gemini-2.5-pro"],
      "role": "implementer",
      "skills": ["frontend", "e2e", "tooling", "multi-file-refactor"],
      "status": "active",
      "last_seen": "2025-09-03T12:55:00Z"
    },
    {
      "id": "codex-cli-2",
      "model": "gpt-5",
      "provider": "OpenAI",
      "role": "implementer",
      "skills": ["backend", "devops", "workflows"],
      "status": "active",
      "last_seen": "2025-09-03T12:55:00Z"
    },
    {
      "id": "cursor-ide-2",
      "model": "gpt-5",
      "provider": "Cursor",
      "alts": ["gemini-2.5-flash", "claude-4.1-sonnet"],
      "role": "implementer",
      "skills": ["frontend", "docs", "e2e"],
      "status": "active",
      "last_seen": "2025-09-03T12:55:00Z"
    },
    {
      "id": "gemini-cli-1",
      "model": "gemini-2.5-flash",
      "provider": "Google",
      "role": "critic",
      "skills": ["planning", "review", "docs", "watchdog"],
      "status": "active",
      "last_seen": "2025-09-03T12:55:00Z"
    },
    {
      "id": "cursor-ide-N",
      "model": "auto",
      "provider": "Cursor",
      "alts": ["gpt-5", "gemini-2.5-flash", "claude-4.1-sonnet"],
      "role": "implementer",
      "skills": ["frontend", "e2e"],
      "status": "idle",
<<<<<<< HEAD
      "last_seen": "2025-09-03T12:55:00Z"
>>>>>>> develop
=======
      "last_seen": null
>>>>>>> 4a6115ae
    }
  ]
}<|MERGE_RESOLUTION|>--- conflicted
+++ resolved
@@ -2,8 +2,6 @@
   "version": 1,
   "agents": [
     {
-<<<<<<< HEAD
-<<<<<<< HEAD
       "id": "codex-cli-1",
       "model": "gpt-5-high",
       "provider": "OpenAI",
@@ -59,70 +57,6 @@
       "skills": ["frontend", "e2e"],
       "status": "idle",
       "last_seen": null
-=======
-      "id": "codex-cli",
-=======
-      "id": "codex-cli-1",
-      "model": "gpt-5-high",
-      "provider": "OpenAI",
->>>>>>> 4a6115ae
-      "role": "implementer",
-      "skills": ["python", "fastapi", "pytest", "ci", "integrator"],
-      "status": "active",
-      "last_seen": "2025-09-03T12:55:00Z"
-    },
-    {
-      "id": "cursor-ide",
-      "model": "auto",
-      "provider": "Cursor",
-      "alts": ["claude-4.1-sonnet", "gpt-5-high", "gemini-2.5-pro"],
-      "role": "implementer",
-      "skills": ["frontend", "e2e", "tooling", "multi-file-refactor"],
-      "status": "active",
-      "last_seen": "2025-09-03T12:55:00Z"
-    },
-    {
-      "id": "codex-cli-2",
-      "model": "gpt-5",
-      "provider": "OpenAI",
-      "role": "implementer",
-      "skills": ["backend", "devops", "workflows"],
-      "status": "active",
-      "last_seen": "2025-09-03T12:55:00Z"
-    },
-    {
-      "id": "cursor-ide-2",
-      "model": "gpt-5",
-      "provider": "Cursor",
-      "alts": ["gemini-2.5-flash", "claude-4.1-sonnet"],
-      "role": "implementer",
-      "skills": ["frontend", "docs", "e2e"],
-      "status": "active",
-      "last_seen": "2025-09-03T12:55:00Z"
-    },
-    {
-      "id": "gemini-cli-1",
-      "model": "gemini-2.5-flash",
-      "provider": "Google",
-      "role": "critic",
-      "skills": ["planning", "review", "docs", "watchdog"],
-      "status": "active",
-      "last_seen": "2025-09-03T12:55:00Z"
-    },
-    {
-      "id": "cursor-ide-N",
-      "model": "auto",
-      "provider": "Cursor",
-      "alts": ["gpt-5", "gemini-2.5-flash", "claude-4.1-sonnet"],
-      "role": "implementer",
-      "skills": ["frontend", "e2e"],
-      "status": "idle",
-<<<<<<< HEAD
-      "last_seen": "2025-09-03T12:55:00Z"
->>>>>>> develop
-=======
-      "last_seen": null
->>>>>>> 4a6115ae
     }
   ]
 }