--- conflicted
+++ resolved
@@ -119,12 +119,6 @@
 * Transitions must be recorded as events with `old_status`, `new_status`, and `reason` when relevant.
 * A task in `blocked` must include a `needs` field (what’s required to unblock).
 
-## Handoff Minimization
-
-- Implementer owns fixes: when a review results in `changes_requested`, the original implementer remains the owner and addresses feedback (no separate "fixer" role by default).
-- Exceptions: the planner may reassign fixes only for load-balancing or domain mismatch; record the reassignment reason in events.
-- Separation of duties remains: critics review and integrators merge; implementers must not self-approve or self-merge.
-
 ---
 
 ## Definition of Done (DoD)
@@ -135,7 +129,6 @@
 * Static checks: formatter, linter, type checker (if applicable).
 * Secret scan clean (no tokens/keys).
 * Docs updated (README/architecture/ADR if design changed).
-* Changelog updated: add a concise entry to `CHANGELOG.md` for user‑facing changes (Implementer proposes in PR; Integrator finalizes on merge).
 * Backwards-compatibility considered (document any breaks).
 * Reviewed by a **critic** agent (not the implementer).
 
@@ -162,17 +155,6 @@
 * Typical events: `task_created`, `task_claimed`, `status_changed`, `file_locked`, `lease_renewed`, `locks_reclaimed`, `tests_run`, `pr_opened`, `review_requested`, `review_feedback`, `approved`, `merged`, `released`, `error`.
 * To reduce conflicts, agents may append to per-agent files under `collaboration/events/agents/<agent>.jsonl` and periodically consolidate.
 * Human-readable `logs/log.md` is generated from these events.
-
----
-
-## Changelog Policy
-
-- File: `CHANGELOG.md` (maintained by Integrator); follow Keep a Changelog + SemVer.
-- Implementer: when opening a PR, add an entry under `Unreleased` grouped by Added/Changed/Fixed/Security with a short, user‑facing summary. Reference the task id and PR number.
-  - Example: `- Fixed: lint/format gating and secrets baseline (task-008, PR #9).`
-- Critic: ensure the entry is scoped, accurate, and avoids internal/leaky details.
-- Integrator: on merge, finalize the entry. If a release is cut, move it under a new version heading with a date; otherwise keep under `Unreleased`.
-- Internal refactors/docs‑only may be skipped unless they impact users or CI; prefer concise entries over exhaustive ones.
 
 ---
 
@@ -475,105 +457,6 @@
 
 ---
 
-<<<<<<< HEAD
-## Codex Config and Profiles
-
-- Location: project `.codex/config.toml` and collaboration `.codex/config.toml` are provided.
-- Global copy: installed at `~/.codex/config.toml` for convenience.
-- File opener: `file_opener = "cursor"` to deep‑link files in Cursor Pro.
-- Auth: `preferred_auth_method = "chatgpt"` to sign in via ChatGPT UI.
-
-Profiles
-- default/dev: OpenAI `gpt-5`, `on-request`, `workspace-write`.
-- deep: OpenAI `o3` with high reasoning for complex refactors/debugging.
-- safe: `read-only` + `untrusted` for audits/reviews.
-- impl_a / impl_b: two parallel implementers on `gpt-5`.
-- review_strict: `gpt-5`, `read-only`, `untrusted`, concise summaries.
-- Optional (via proxy): `architect_sonnet` (claude-4.1-sonnet), `impl_gemini_pro` (gemini-2.5-pro), `speed_gemini_flash` (gemini-2.5-flash).
-
-Running Codex
-- Project root: `CODEX_HOME=$(pwd)/.codex codex --profile dev|deep|safe|impl_a|impl_b|review_strict`
-- Collaboration workspace: `cd collaboration && CODEX_HOME=$(pwd)/.codex codex --profile <profile>`
-- Global default: `codex` uses `~/.codex/config.toml` (already installed).
-
-Networking & Safety
-- Sandbox: `workspace-write` by default; network disabled inside sandbox.
-- Escalation: `on-request` default; prompts when elevated permissions are needed.
-- Env pass-through: minimal allowlist (HOME, PATH, USER, SHELL) to reduce secret exposure.
-
-Non‑OpenAI Models
-- Providers configured for OpenAI‑compatible proxies at `http://localhost:4000/v1` (Claude) and `http://localhost:4001/v1` (Gemini).
-- Set `ANTHROPIC_API_KEY` / `GOOGLE_API_KEY` and run a gateway, or use MCP servers that call native APIs.
-
-Assignment Pattern
-- Planner/Architect → `architect_sonnet` or `deep` (o3) for gnarly designs.
-- Implementers → `impl_a`, `impl_b` (gpt‑5) or `impl_gemini_pro`.
-- Speed/Scaffold → `speed_gemini_flash`.
-- Reviewer → `review_strict`.
-
----
-
-## Resource Budgeting (ChatGPT Plus + Cursor Pro)
-
-Assumptions and posture
-- Daily numbers reflect typical usage; true caps are higher with an undisclosed weekly limit.
-- Plan daily with 20–40% headroom and protect the unknown weekly ceiling with rolling usage targets and spillover.
-
-Routing policy (efficient default)
-- Codex pool (ChatGPT Plus auth):
-  - Run 1–2 implementers on `gpt-5` (`impl_a`, `impl_b`); keep concurrent Codex sessions ≤2 to stretch 5‑hour windows.
-  - Use `deep` (o3) as short spikes for ambiguous work; close the session after the subtask.
-- Cursor pool (inside Cursor):
-  - Planner/Architect on Claude Sonnet for decompositions, risk calls, and PR reviews.
-  - Speed Coder on Gemini Flash for scaffolding, small refactors, and scripts.
-  - Optional Reviewer/overflow Implementer on GPT‑5 when Codex is saturated.
-
-Daily targets and headroom
-- Define soft daily budgets per pool and aim to consume ≤60–80% on typical days.
-- Reserve 20–40% for bursts (urgent fixes, long reviews, o3 spikes).
-- Front‑load Sonnet planning to unblock implementers; schedule long‑context work on Gemini Pro later if Sonnet runs hot.
-
-Rolling‑week safeguard (unknown weekly cap)
-- Track a 7‑day rolling sum of sessions/turns per pool.
-- If a pool exceeds its soft weekly target, shift upcoming subtasks to other pools for 24–48 hours.
-- Keep o3 usage bursty and rare; avoid daily recurring o3 turns.
-
-Backoff and failover
-- Codex rate friction in a 5‑hour window → pause that implementer, route the next subtask to Cursor GPT‑5 or Gemini Flash, resume Codex later.
-- Sonnet running hot → do planning in Cursor GPT‑5, reserve Sonnet for final sign‑off reviews.
-- Gemini near strain → use Cursor GPT‑5 for scaffolding; compress long‑context with a brief Sonnet summary before implementation.
-
-Turn budgets per subtask (stretch windows)
-- Planning (Sonnet): 15–30 turns → RFC/checklist + DoD.
-- Scaffold (Gemini Flash): 10–25 turns → files/tests/mechanical diffs.
-- Implement (Codex gpt‑5): 20–40 turns → small, test‑covered diff.
-- Review (Sonnet or Cursor gpt‑5): 10–20 turns → feedback + acceptance.
-- Deep (o3): ≤25 turns → isolate the hardest reasoning; hand back to implementer.
-
-Concurrency and sequencing
-- Run at most 2 Codex sessions concurrently; schedule `deep` when one lane is idle.
-- Prefer many small Cursor sessions over long chats; reset context between subtasks to reduce turn count and drift.
-
-Lightweight tracking (optional)
-- Maintain a simple per‑pool counter in `collaboration/state/agents.json` or a new `collaboration/state/usage.json` (turns/sessions, 7‑day rolling). Review daily and rebalance.
-
----
-
-## Operating Plan (current)
-
-- Cursor agents: run two concurrent Cursor sessions using Auto model selection.
-  - `cursor.auto.1` and `cursor.auto.2` handle planning, scaffolding, and overflow implementation directly in Cursor.
-- Codex agent (this assistant): use `gpt5_high` profile for implementation.
-  - Run with: `CODEX_HOME=$(pwd)/.codex codex --profile gpt5_high` (project root) or from `collaboration/` with its local config.
-- Escalation for difficult/long tasks: pause and notify the operator.
-  - Operator will run Gemini 2.5 Pro and GPT‑o3 manually for those cases.
-- Keep changes small and test‑covered; prefer many short sessions over long ones.
-
-
----
-
-=======
->>>>>>> 4a6115ae
 ## Migration plan (from v1 state.json)
 
 1. Create the new `collaboration/state/*.json`, `collaboration/events/events.jsonl`, and `collaboration/logs/log.md` files.
@@ -606,7 +489,6 @@
 * [ ] Add pre-commit hooks (format, lint, type, unit, secrets).
 * [ ] Define planner → implementer → critic → integrator assignments in `agents.json`.
 * [ ] Enforce PR review before merge.
-* [ ] Create and maintain `CHANGELOG.md`; add entries at PR time and finalize on merge.
 
 ---
 
