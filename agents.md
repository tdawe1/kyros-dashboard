--- conflicted
+++ resolved
@@ -43,7 +43,6 @@
 
 ---
 
-<<<<<<< HEAD
 ## Quickstart (TL;DR)
 
 1. Sync repo and read state: pull latest `main`, inspect `collaboration/state/*` and prune stale leases if required.
@@ -105,8 +104,6 @@
 - Emit `context_reset` event with `{task, subtask, reason: "boundary"}`.
 - If an agent needs broader context, read the code/state again; avoid long free‑form recap.
 
-=======
->>>>>>> develop
 ## Task lifecycle (state machine)
 
 Statuses and transitions:
@@ -122,15 +119,12 @@
 * Transitions must be recorded as events with `old_status`, `new_status`, and `reason` when relevant.
 * A task in `blocked` must include a `needs` field (what’s required to unblock).
 
-<<<<<<< HEAD
 ## Handoff Minimization
 
 - Implementer owns fixes: when a review results in `changes_requested`, the original implementer remains the owner and addresses feedback (no separate "fixer" role by default).
 - Exceptions: the planner may reassign fixes only for load-balancing or domain mismatch; record the reassignment reason in events.
 - Separation of duties remains: critics review and integrators merge; implementers must not self-approve or self-merge.
 
-=======
->>>>>>> develop
 ---
 
 ## Definition of Done (DoD)
@@ -141,14 +135,7 @@
 * Static checks: formatter, linter, type checker (if applicable).
 * Secret scan clean (no tokens/keys).
 * Docs updated (README/architecture/ADR if design changed).
-<<<<<<< HEAD
-<<<<<<< HEAD
 * Changelog updated: add a concise entry to `CHANGELOG.md` for user‑facing changes (Implementer proposes in PR; Integrator finalizes on merge).
-=======
->>>>>>> develop
-=======
-* Changelog updated: add a concise entry to `CHANGELOG.md` for user‑facing changes (Implementer proposes in PR; Integrator finalizes on merge).
->>>>>>> b5a7194c
 * Backwards-compatibility considered (document any breaks).
 * Reviewed by a **critic** agent (not the implementer).
 
@@ -178,10 +165,6 @@
 
 ---
 
-<<<<<<< HEAD
-<<<<<<< HEAD
-=======
->>>>>>> b5a7194c
 ## Changelog Policy
 
 - File: `CHANGELOG.md` (maintained by Integrator); follow Keep a Changelog + SemVer.
@@ -193,11 +176,6 @@
 
 ---
 
-<<<<<<< HEAD
-=======
->>>>>>> develop
-=======
->>>>>>> b5a7194c
 ## State write protocol (atomic + optimistic)
 
 1. Read `state/*` and compute an ETag as `sha256` of the file bytes (hex-encoded).
@@ -254,7 +232,6 @@
 
 ---
 
-<<<<<<< HEAD
 ## RPC Cheat Sheet (collab.*)
 
 - `collab.get_state` (kind): Return `{data, etag}` for `tasks|locks|agents`, or `{text, etag}` for `events|log`.
@@ -286,8 +263,6 @@
 
 ---
 
-=======
->>>>>>> develop
 ## Commit message template
 
 ```
@@ -468,7 +443,6 @@
 
 ---
 
-<<<<<<< HEAD
 ## MCP servers: env and launch
 
 - Env loading: MCP servers auto-load `.env` and `collaboration/.env` at startup without overriding existing variables. Keep real tokens in those files (never commit them) or inject via your IDE/runner.
@@ -597,8 +571,6 @@
 
 ---
 
-=======
->>>>>>> develop
 ## Migration plan (from v1 state.json)
 
 1. Create the new `collaboration/state/*.json`, `collaboration/events/events.jsonl`, and `collaboration/logs/log.md` files.
@@ -631,14 +603,7 @@
 * [ ] Add pre-commit hooks (format, lint, type, unit, secrets).
 * [ ] Define planner → implementer → critic → integrator assignments in `agents.json`.
 * [ ] Enforce PR review before merge.
-<<<<<<< HEAD
-<<<<<<< HEAD
 * [ ] Create and maintain `CHANGELOG.md`; add entries at PR time and finalize on merge.
-=======
->>>>>>> develop
-=======
-* [ ] Create and maintain `CHANGELOG.md`; add entries at PR time and finalize on merge.
->>>>>>> b5a7194c
 
 ---
 
