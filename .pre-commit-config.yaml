repos:
  # Python code formatting and linting
  - repo: https://github.com/astral-sh/ruff-pre-commit
    rev: v0.12.11
    hooks:
      - id: ruff
        args: [--fix, --exit-non-zero-on-fix]
      - id: ruff-format

  # Secrets detection
  - repo: https://github.com/Yelp/detect-secrets
    rev: v1.5.0
    hooks:
      - id: detect-secrets
        args: ['--baseline', '.secrets.baseline']
<<<<<<< HEAD
        exclude: |
          (?x)^(
            package\.lock\.json|
            venv/.*|
            \.venv/.*|
            node_modules/.*|
            htmlcov/.*|
            __pycache__/.*|
            \.pytest_cache/.*|
            \.ruff_cache/.*|
            \.coverage.*|
            coverage\.xml
          )$
=======
        exclude: package.lock.json
>>>>>>> 4a6115ae

  # Frontend formatting
  - repo: https://github.com/pre-commit/mirrors-prettier
    rev: v4.0.0-alpha.8
    hooks:
      - id: prettier
        files: ^frontend/src/.*\.(js|jsx|ts|tsx|json|css|md)$
        types_or: [javascript, jsx, ts, tsx, json, css, markdown]
        args: [--write]

  # General hooks
  - repo: https://github.com/pre-commit/pre-commit-hooks
    rev: v6.0.0
    hooks:
      - id: trailing-whitespace
      - id: end-of-file-fixer
      - id: check-yaml
      - id: check-added-large-files
      - id: check-merge-conflict
      - id: debug-statements
      - id: check-docstring-first

  # JavaScript/Node.js hooks (commented out for initial setup)
  # - repo: https://github.com/pre-commit/mirrors-eslint
  #   rev: v8.56.0
  #   hooks:
  #     - id: eslint
  #       files: \.(js|jsx|ts|tsx)$
  #       additional_dependencies:
  #         - eslint@^8.56.0
  #         - eslint-plugin-react@^7.33.2
  #         - eslint-plugin-react-hooks@^4.6.0

  # Git hooks (commented out for initial setup)
  # - repo: https://github.com/commitizen-tools/commitizen
  #   rev: v3.13.0
  #   hooks:
  #     - id: commitizen
  #       stages: [commit-msg]

  # Security scanning (commented out for initial setup)
  # - repo: https://github.com/PyCQA/bandit
  #   rev: 1.7.5
  #   hooks:
  #     - id: bandit
  #       args: ['-r', 'api/', '-f', 'json', '-o', 'bandit-report.json']
  #       exclude: tests/

  # Docker security (commented out for initial setup)
  # - repo: https://github.com/hadolint/hadolint
  #   rev: v2.12.0
  #   hooks:
  #     - id: hadolint-docker
  #       args: [--ignore, DL3008, --ignore, DL3009]<|MERGE_RESOLUTION|>--- conflicted
+++ resolved
@@ -13,23 +13,7 @@
     hooks:
       - id: detect-secrets
         args: ['--baseline', '.secrets.baseline']
-<<<<<<< HEAD
-        exclude: |
-          (?x)^(
-            package\.lock\.json|
-            venv/.*|
-            \.venv/.*|
-            node_modules/.*|
-            htmlcov/.*|
-            __pycache__/.*|
-            \.pytest_cache/.*|
-            \.ruff_cache/.*|
-            \.coverage.*|
-            coverage\.xml
-          )$
-=======
         exclude: package.lock.json
->>>>>>> 4a6115ae
 
   # Frontend formatting
   - repo: https://github.com/pre-commit/mirrors-prettier
