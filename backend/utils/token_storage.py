--- conflicted
+++ resolved
@@ -21,14 +21,9 @@
 _storage_lock = threading.RLock()
 
 # Configuration
-<<<<<<< HEAD
-# Default cost per token (not per 1K)
-DEFAULT_TOKEN_COST = float(os.getenv("TOKEN_COST_PER_TOKEN", "0.0001"))
-=======
 DEFAULT_TOKEN_COST = float(
     os.getenv("TOKEN_COST_PER_1K", "0.0001")
 )  # Default cost per 1K tokens
->>>>>>> 4a6115ae
 PERSISTENCE_FILE = os.getenv("TOKEN_STORAGE_FILE", "token_usage.json")
 
 
@@ -107,11 +102,7 @@
             total_tokens = token_usage.get("total_tokens", 0)
             _token_usage_storage[job_id]["total_tokens"] += total_tokens
             _token_usage_storage[job_id]["total_cost"] += (
-<<<<<<< HEAD
-                total_tokens * DEFAULT_TOKEN_COST
-=======
                 total_tokens * DEFAULT_TOKEN_COST / 1000
->>>>>>> 4a6115ae
             )
 
             # Store per-channel usage (maintain list of entries per channel)
