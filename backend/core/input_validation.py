"""
Input validation and sanitization for Kyros Dashboard.
Implements comprehensive input validation, sanitization, and security checks.
"""

import re
<<<<<<< HEAD
import html
import bleach
from typing import Any, Dict, List, Optional
=======
from typing import Any, Dict, List, Optional

# Make bleach optional to avoid hard dependency during imports/tests environments
try:
    import bleach  # type: ignore
except Exception:  # pragma: no cover - fallback when bleach is unavailable
    bleach = None
from urllib.parse import urlparse
>>>>>>> b5a7194c
from pydantic import BaseModel, Field, field_validator
import logging

logger = logging.getLogger(__name__)

# Security patterns
SQL_INJECTION_PATTERNS = [
    r"(\b(SELECT|INSERT|UPDATE|DELETE|DROP|CREATE|ALTER|EXEC|UNION|SCRIPT)\b)",
    r"(--|#|/\*|\*/)",
    r"(\b(OR|AND)\s+\d+\s*=\s*\d+)",
    r"(\b(OR|AND)\s+'.*'\s*=\s*'.*')",
]

XSS_PATTERNS = [
    r"<script[^>]*>.*?</script>",
    r"javascript:",
    r"on\w+\s*=",
    r"<iframe[^>]*>",
    r"<object[^>]*>",
    r"<embed[^>]*>",
]

# Allowed HTML tags for content
ALLOWED_HTML_TAGS = [
    "p",
    "br",
    "strong",
    "em",
    "u",
    "h1",
    "h2",
    "h3",
    "h4",
    "h5",
    "h6",
    "ul",
    "ol",
    "li",
    "blockquote",
    "a",
    "code",
    "pre",
]

# Allowed HTML attributes
ALLOWED_HTML_ATTRIBUTES = {"a": ["href", "title"], "code": ["class"], "pre": ["class"]}


class InputValidator:
    """Comprehensive input validation and sanitization."""

    @staticmethod
    def sanitize_text(text: str, max_length: int = 100000) -> str:
        """Sanitize text input by removing dangerous content."""
        if not isinstance(text, str):
            raise ValueError("Input must be a string")

        # Check length
        if len(text) > max_length:
            raise ValueError(f"Input exceeds maximum length of {max_length} characters")

        # Remove null bytes
        text = text.replace("\x00", "")

        # Check for SQL injection patterns
        for pattern in SQL_INJECTION_PATTERNS:
            if re.search(pattern, text, re.IGNORECASE):
                logger.warning(f"Potential SQL injection detected: {pattern}")
                raise ValueError("Invalid input detected")

        # Check for XSS patterns
        for pattern in XSS_PATTERNS:
            if re.search(pattern, text, re.IGNORECASE):
                logger.warning(f"Potential XSS detected: {pattern}")
                raise ValueError("Invalid input detected")

<<<<<<< HEAD
        # HTML escape and clean
        text = html.escape(text)
        text = bleach.clean(
            text, tags=ALLOWED_HTML_TAGS, attributes=ALLOWED_HTML_ATTRIBUTES
        )
=======
        # Clean HTML using bleach when available; otherwise do a simple tag strip
        if bleach is not None:
            text = bleach.clean(
                text, tags=ALLOWED_HTML_TAGS, attributes=ALLOWED_HTML_ATTRIBUTES
            )
        else:
            # Basic fallback: strip HTML tags; rely on regex/XSS checks above
            text = re.sub(r"<[^>]+>", "", text)
>>>>>>> b5a7194c

        return text.strip()

    @staticmethod
    def validate_username(username: str) -> str:
        """Validate and sanitize username."""
        if not username or not isinstance(username, str):
            raise ValueError("Username is required")

        username = username.strip()

        # Check length
        if len(username) < 3 or len(username) > 50:
            raise ValueError("Username must be between 3 and 50 characters")

        # Check format (alphanumeric, underscore, hyphen only)
        if not re.match(r"^[a-zA-Z0-9_-]+$", username):
            raise ValueError(
                "Username can only contain letters, numbers, underscores, and hyphens"
            )

        return username.lower()

    @staticmethod
    def validate_email(email: str) -> str:
        """Validate and sanitize email address."""
        if not email or not isinstance(email, str):
            raise ValueError("Email is required")

        email = email.strip().lower()

        # Basic email regex
        email_pattern = r"^[a-zA-Z0-9._%+-]+@[a-zA-Z0-9.-]+\.[a-zA-Z]{2,}$"
        if not re.match(email_pattern, email):
            raise ValueError("Invalid email format")

        # Check length
        if len(email) > 254:
            raise ValueError("Email address too long")

        return email

    @staticmethod
    def validate_url(url: str) -> str:
        """Validate and sanitize URL."""
        if not url or not isinstance(url, str):
            raise ValueError("URL is required")

        url = url.strip()

        # Basic URL validation
        url_pattern = r"^https?://[^\s/$.?#].[^\s]*$"
        if not re.match(url_pattern, url):
            raise ValueError("Invalid URL format")

        # Check for dangerous protocols
        if url.lower().startswith(("javascript:", "data:", "vbscript:")):
            raise ValueError("Dangerous URL protocol detected")

        return url


# Pydantic models with validation
class SecureGenerateRequest(BaseModel):
    """Secure version of GenerateRequest with validation."""

    input_text: str = Field(..., min_length=100, max_length=100000)
    channels: List[str] = Field(..., min_items=1, max_items=10)
    tone: str = Field(..., min_length=1, max_length=50)
    preset: str = Field(default="default", max_length=100)
    model: Optional[str] = Field(None, max_length=100)

    @field_validator("input_text")
    def validate_input_text(cls, v):
        return InputValidator.sanitize_text(v)

    @field_validator("channels")
    def validate_channels(cls, v):
        valid_channels = ["linkedin", "twitter", "newsletter", "blog"]
        for channel in v:
            if channel not in valid_channels:
                raise ValueError(f"Invalid channel: {channel}")
        return v

    @field_validator("tone")
    def validate_tone(cls, v):
        valid_tones = ["professional", "casual", "engaging", "formal", "friendly"]
        if v not in valid_tones:
            raise ValueError(f"Invalid tone: {v}")
        return v

    @field_validator("model")
    def validate_model(cls, v):
        if v is not None:
            valid_models = ["gpt-4", "gpt-4-turbo", "gpt-4o", "gpt-4o-mini"]
            if v not in valid_models:
                raise ValueError(f"Invalid model: {v}")
        return v


class SecureUserCreate(BaseModel):
    """Secure version of UserCreate with validation."""

    username: str = Field(..., min_length=3, max_length=50)
    email: str = Field(..., max_length=254)
    password: str = Field(..., min_length=8, max_length=128)
    role: str = Field(default="user", max_length=20)

    @field_validator("username")
    def validate_username(cls, v):
        return InputValidator.validate_username(v)

    @field_validator("email")
    def validate_email(cls, v):
        return InputValidator.validate_email(v)

    @field_validator("password")
    def validate_password(cls, v):
        # Check password strength
        if len(v) < 8:
            raise ValueError("Password must be at least 8 characters long")

        # Check for common weak passwords
        weak_passwords = ["password", "123456", "admin", "user", "test"]
        if v.lower() in weak_passwords:
            raise ValueError("Password is too weak")

        return v

    @field_validator("role")
    def validate_role(cls, v):
        valid_roles = ["admin", "user", "readonly"]
        if v not in valid_roles:
            raise ValueError(f"Invalid role: {v}")
        return v


def validate_and_sanitize_input(data: Dict[str, Any]) -> Dict[str, Any]:
    """Validate and sanitize input data dictionary."""
    sanitized = {}

    for key, value in data.items():
        if isinstance(value, str):
            # Sanitize string values
            try:
                sanitized[key] = InputValidator.sanitize_text(value)
            except ValueError as e:
                logger.warning(f"Input validation failed for {key}: {e}")
                raise ValueError(f"Invalid input for {key}: {e}")
        elif isinstance(value, list):
            # Sanitize list items
            sanitized[key] = []
            for item in value:
                if isinstance(item, str):
                    sanitized[key].append(InputValidator.sanitize_text(item))
                else:
                    sanitized[key].append(item)
        else:
            sanitized[key] = value

    return sanitized<|MERGE_RESOLUTION|>--- conflicted
+++ resolved
@@ -4,11 +4,6 @@
 """
 
 import re
-<<<<<<< HEAD
-import html
-import bleach
-from typing import Any, Dict, List, Optional
-=======
 from typing import Any, Dict, List, Optional
 
 # Make bleach optional to avoid hard dependency during imports/tests environments
@@ -17,7 +12,6 @@
 except Exception:  # pragma: no cover - fallback when bleach is unavailable
     bleach = None
 from urllib.parse import urlparse
->>>>>>> b5a7194c
 from pydantic import BaseModel, Field, field_validator
 import logging
 
@@ -94,13 +88,6 @@
                 logger.warning(f"Potential XSS detected: {pattern}")
                 raise ValueError("Invalid input detected")
 
-<<<<<<< HEAD
-        # HTML escape and clean
-        text = html.escape(text)
-        text = bleach.clean(
-            text, tags=ALLOWED_HTML_TAGS, attributes=ALLOWED_HTML_ATTRIBUTES
-        )
-=======
         # Clean HTML using bleach when available; otherwise do a simple tag strip
         if bleach is not None:
             text = bleach.clean(
@@ -109,7 +96,6 @@
         else:
             # Basic fallback: strip HTML tags; rely on regex/XSS checks above
             text = re.sub(r"<[^>]+>", "", text)
->>>>>>> b5a7194c
 
         return text.strip()
 
@@ -160,13 +146,23 @@
 
         url = url.strip()
 
-        # Basic URL validation
-        url_pattern = r"^https?://[^\s/$.?#].[^\s]*$"
-        if not re.match(url_pattern, url):
+        # Parse URL using urllib.parse for robust validation
+        try:
+            parsed = urlparse(url)
+        except Exception:
             raise ValueError("Invalid URL format")
 
+        # Check if scheme and netloc are present
+        if not parsed.scheme or not parsed.netloc:
+            raise ValueError("Invalid URL format")
+
+        # Check for allowed protocols
+        allowed_schemes = {"http", "https"}
+        if parsed.scheme.lower() not in allowed_schemes:
+            raise ValueError("Only HTTP and HTTPS URLs are allowed")
+
         # Check for dangerous protocols
-        if url.lower().startswith(("javascript:", "data:", "vbscript:")):
+        if parsed.scheme.lower() in {"javascript", "data", "vbscript", "file"}:
             raise ValueError("Dangerous URL protocol detected")
 
         return url
