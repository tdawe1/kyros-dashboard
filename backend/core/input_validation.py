"""
Input validation and sanitization for Kyros Dashboard.
Implements comprehensive input validation, sanitization, and security checks.
"""

import re
<<<<<<< HEAD
from typing import Any, Dict, List, Optional

# Make bleach optional to avoid hard dependency during imports/tests environments
try:
    import bleach  # type: ignore
except Exception:  # pragma: no cover - fallback when bleach is unavailable
    bleach = None
=======
import bleach
from typing import Any, Dict, List, Optional
>>>>>>> 4a6115ae
from urllib.parse import urlparse
from pydantic import BaseModel, Field, field_validator
import logging

logger = logging.getLogger(__name__)

# Security patterns
SQL_INJECTION_PATTERNS = [
    r"(\b(SELECT|INSERT|UPDATE|DELETE|DROP|CREATE|ALTER|EXEC|UNION|SCRIPT)\b)",
    r"(--|#|/\*|\*/)",
    r"(\b(OR|AND)\s+\d+\s*=\s*\d+)",
    r"(\b(OR|AND)\s+'.*'\s*=\s*'.*')",
]

XSS_PATTERNS = [
    r"<script[^>]*>.*?</script>",
    r"javascript:",
    r"on\w+\s*=",
    r"<iframe[^>]*>",
    r"<object[^>]*>",
    r"<embed[^>]*>",
]

# Allowed HTML tags for content
ALLOWED_HTML_TAGS = [
    "p",
    "br",
    "strong",
    "em",
    "u",
    "h1",
    "h2",
    "h3",
    "h4",
    "h5",
    "h6",
    "ul",
    "ol",
    "li",
    "blockquote",
    "a",
    "code",
    "pre",
]

# Allowed HTML attributes
ALLOWED_HTML_ATTRIBUTES = {"a": ["href", "title"], "code": ["class"], "pre": ["class"]}


class InputValidator:
    """Comprehensive input validation and sanitization."""

    @staticmethod
    def sanitize_text(text: str, max_length: int = 100000) -> str:
        """Sanitize text input by removing dangerous content."""
        if not isinstance(text, str):
            raise ValueError("Input must be a string")

        # Check length
        if len(text) > max_length:
            raise ValueError(f"Input exceeds maximum length of {max_length} characters")

        # Remove null bytes
        text = text.replace("\x00", "")

        # Check for SQL injection patterns
        for pattern in SQL_INJECTION_PATTERNS:
            if re.search(pattern, text, re.IGNORECASE):
                logger.warning(f"Potential SQL injection detected: {pattern}")
                raise ValueError("Invalid input detected")

        # Check for XSS patterns
        for pattern in XSS_PATTERNS:
            if re.search(pattern, text, re.IGNORECASE):
                logger.warning(f"Potential XSS detected: {pattern}")
                raise ValueError("Invalid input detected")

<<<<<<< HEAD
        # Clean HTML using bleach when available; otherwise do a simple tag strip
        if bleach is not None:
            text = bleach.clean(
                text, tags=ALLOWED_HTML_TAGS, attributes=ALLOWED_HTML_ATTRIBUTES
            )
        else:
            # Basic fallback: strip HTML tags; rely on regex/XSS checks above
            text = re.sub(r"<[^>]+>", "", text)
=======
        # Clean HTML using bleach (handles escaping internally)
        text = bleach.clean(
            text, tags=ALLOWED_HTML_TAGS, attributes=ALLOWED_HTML_ATTRIBUTES
        )
>>>>>>> 4a6115ae

        return text.strip()

    @staticmethod
    def validate_username(username: str) -> str:
        """Validate and sanitize username."""
        if not username or not isinstance(username, str):
            raise ValueError("Username is required")

        username = username.strip()

        # Check length
        if len(username) < 3 or len(username) > 50:
            raise ValueError("Username must be between 3 and 50 characters")

        # Check format (alphanumeric, underscore, hyphen only)
        if not re.match(r"^[a-zA-Z0-9_-]+$", username):
            raise ValueError(
                "Username can only contain letters, numbers, underscores, and hyphens"
            )

        return username.lower()

    @staticmethod
    def validate_email(email: str) -> str:
        """Validate and sanitize email address."""
        if not email or not isinstance(email, str):
            raise ValueError("Email is required")

        email = email.strip().lower()

        # Basic email regex
        email_pattern = r"^[a-zA-Z0-9._%+-]+@[a-zA-Z0-9.-]+\.[a-zA-Z]{2,}$"
        if not re.match(email_pattern, email):
            raise ValueError("Invalid email format")

        # Check length
        if len(email) > 254:
            raise ValueError("Email address too long")

        return email

    @staticmethod
    def validate_url(url: str) -> str:
        """Validate and sanitize URL."""
        if not url or not isinstance(url, str):
            raise ValueError("URL is required")

        url = url.strip()

        # Parse URL using urllib.parse for robust validation
        try:
            parsed = urlparse(url)
        except Exception:
            raise ValueError("Invalid URL format")

        # Check if scheme and netloc are present
        if not parsed.scheme or not parsed.netloc:
            raise ValueError("Invalid URL format")

        # Check for allowed protocols
        allowed_schemes = {"http", "https"}
        if parsed.scheme.lower() not in allowed_schemes:
            raise ValueError("Only HTTP and HTTPS URLs are allowed")

        # Check for dangerous protocols
        if parsed.scheme.lower() in {"javascript", "data", "vbscript", "file"}:
            raise ValueError("Dangerous URL protocol detected")

        return url


# Pydantic models with validation
class SecureGenerateRequest(BaseModel):
    """Secure version of GenerateRequest with validation."""

    input_text: str = Field(..., min_length=100, max_length=100000)
    channels: List[str] = Field(..., min_items=1, max_items=10)
    tone: str = Field(..., min_length=1, max_length=50)
    preset: str = Field(default="default", max_length=100)
    model: Optional[str] = Field(None, max_length=100)

    @field_validator("input_text")
    def validate_input_text(cls, v):
        return InputValidator.sanitize_text(v)

    @field_validator("channels")
    def validate_channels(cls, v):
        valid_channels = ["linkedin", "twitter", "newsletter", "blog"]
        for channel in v:
            if channel not in valid_channels:
                raise ValueError(f"Invalid channel: {channel}")
        return v

    @field_validator("tone")
    def validate_tone(cls, v):
        valid_tones = ["professional", "casual", "engaging", "formal", "friendly"]
        if v not in valid_tones:
            raise ValueError(f"Invalid tone: {v}")
        return v

    @field_validator("model")
    def validate_model(cls, v):
        if v is not None:
            valid_models = ["gpt-4", "gpt-4-turbo", "gpt-4o", "gpt-4o-mini"]
            if v not in valid_models:
                raise ValueError(f"Invalid model: {v}")
        return v


class SecureUserCreate(BaseModel):
    """Secure version of UserCreate with validation."""

    username: str = Field(..., min_length=3, max_length=50)
    email: str = Field(..., max_length=254)
    password: str = Field(..., min_length=8, max_length=128)
    role: str = Field(default="user", max_length=20)

    @field_validator("username")
    def validate_username(cls, v):
        return InputValidator.validate_username(v)

    @field_validator("email")
    def validate_email(cls, v):
        return InputValidator.validate_email(v)

    @field_validator("password")
    def validate_password(cls, v):
        # Check password strength
        if len(v) < 8:
            raise ValueError("Password must be at least 8 characters long")

        # Check for common weak passwords
        weak_passwords = ["password", "123456", "admin", "user", "test"]
        if v.lower() in weak_passwords:
            raise ValueError("Password is too weak")

        return v

    @field_validator("role")
    def validate_role(cls, v):
        valid_roles = ["admin", "user", "readonly"]
        if v not in valid_roles:
            raise ValueError(f"Invalid role: {v}")
        return v


def validate_and_sanitize_input(data: Dict[str, Any]) -> Dict[str, Any]:
    """Validate and sanitize input data dictionary."""
    sanitized = {}

    for key, value in data.items():
        if isinstance(value, str):
            # Sanitize string values
            try:
                sanitized[key] = InputValidator.sanitize_text(value)
            except ValueError as e:
                logger.warning(f"Input validation failed for {key}: {e}")
                raise ValueError(f"Invalid input for {key}: {e}")
        elif isinstance(value, list):
            # Sanitize list items
            sanitized[key] = []
            for item in value:
                if isinstance(item, str):
                    sanitized[key].append(InputValidator.sanitize_text(item))
                else:
                    sanitized[key].append(item)
        else:
            sanitized[key] = value

    return sanitized<|MERGE_RESOLUTION|>--- conflicted
+++ resolved
@@ -4,18 +4,8 @@
 """
 
 import re
-<<<<<<< HEAD
-from typing import Any, Dict, List, Optional
-
-# Make bleach optional to avoid hard dependency during imports/tests environments
-try:
-    import bleach  # type: ignore
-except Exception:  # pragma: no cover - fallback when bleach is unavailable
-    bleach = None
-=======
 import bleach
 from typing import Any, Dict, List, Optional
->>>>>>> 4a6115ae
 from urllib.parse import urlparse
 from pydantic import BaseModel, Field, field_validator
 import logging
@@ -93,21 +83,10 @@
                 logger.warning(f"Potential XSS detected: {pattern}")
                 raise ValueError("Invalid input detected")
 
-<<<<<<< HEAD
-        # Clean HTML using bleach when available; otherwise do a simple tag strip
-        if bleach is not None:
-            text = bleach.clean(
-                text, tags=ALLOWED_HTML_TAGS, attributes=ALLOWED_HTML_ATTRIBUTES
-            )
-        else:
-            # Basic fallback: strip HTML tags; rely on regex/XSS checks above
-            text = re.sub(r"<[^>]+>", "", text)
-=======
         # Clean HTML using bleach (handles escaping internally)
         text = bleach.clean(
             text, tags=ALLOWED_HTML_TAGS, attributes=ALLOWED_HTML_ATTRIBUTES
         )
->>>>>>> 4a6115ae
 
         return text.strip()
 
