// @ts-check
import { defineConfig, devices } from '@playwright/test';

/**
 * @see https://playwright.dev/docs/test-configuration
 */
export default defineConfig({
  testDir: './e2e',
  /* Run tests in files in parallel */
  fullyParallel: true,
  /* Fail the build on CI if you accidentally left test.only in the source code. */
  forbidOnly: !!process.env.CI,
  /* Retry on CI only */
  retries: process.env.CI ? 2 : 0,
  /* Opt out of parallel tests on CI. */
  workers: process.env.CI ? 1 : undefined,
  /* Reporter to use. See https://playwright.dev/docs/test-reporters */
  reporter: [
    ['html'],
    ['json', { outputFile: 'test-results/results.json' }],
    process.env.CI ? ['github'] : ['list']
  ],
  /* Shared settings for all the projects below. See https://playwright.dev/docs/api/class-testoptions. */
  use: {
    /* Base URL to use in actions like `await page.goto('/')`. */
    baseURL: process.env.PLAYWRIGHT_BASE_URL || 'http://localhost:3001',

    /* Collect trace when retrying the failed test. See https://playwright.dev/docs/trace-viewer */
    trace: 'on-first-retry',

    /* Take screenshot on failure */
    screenshot: 'only-on-failure',

    /* Record video on failure */
    video: 'retain-on-failure',
  },

  /* Configure projects for major browsers */
  projects: [
    {
      name: 'chromium',
      use: { ...devices['Desktop Chrome'] },
    },
    // Limit to Chromium locally to avoid missing system dependencies
    ...(process.env.CI ? [
      { name: 'firefox', use: { ...devices['Desktop Firefox'] } },
      { name: 'webkit', use: { ...devices['Desktop Safari'] } },
      { name: 'Mobile Chrome', use: { ...devices['Pixel 5'] } },
      { name: 'Mobile Safari', use: { ...devices['iPhone 12'] } },
    ] : []),
  ],

  /* Run your local dev server before starting the tests */
  // Disable webServer when running in test environment (servers are started by test script)
  ...(process.env.SKIP_WEBSERVER ? {} : {
    webServer: {
<<<<<<< HEAD
      command: 'npm run dev',
=======
      command: 'npm run dev -- --strictPort --host',
>>>>>>> c9293de4
      url: 'http://localhost:3001',
      reuseExistingServer: !process.env.CI,
      timeout: 120 * 1000,
    },
  }),
});<|MERGE_RESOLUTION|>--- conflicted
+++ resolved
@@ -54,11 +54,7 @@
   // Disable webServer when running in test environment (servers are started by test script)
   ...(process.env.SKIP_WEBSERVER ? {} : {
     webServer: {
-<<<<<<< HEAD
-      command: 'npm run dev',
-=======
       command: 'npm run dev -- --strictPort --host',
->>>>>>> c9293de4
       url: 'http://localhost:3001',
       reuseExistingServer: !process.env.CI,
       timeout: 120 * 1000,
