--- conflicted
+++ resolved
@@ -12,13 +12,10 @@
       queries: {
         retry: false,
         refetchOnWindowFocus: false,
-<<<<<<< HEAD
+        // Disable retries in tests to avoid timing issues
+        retryDelay: 0,
         refetchInterval: false, // Disable polling in tests
         refetchIntervalInBackground: false,
-=======
-        // Disable retries in tests to avoid timing issues
-        retryDelay: 0,
->>>>>>> 22b5af43
       },
     },
   });
@@ -33,11 +30,8 @@
 describe("ReadyBadge", () => {
   beforeEach(() => {
     vi.clearAllMocks();
-<<<<<<< HEAD
-=======
     // Reset fetch mock before each test
     global.fetch.mockClear();
->>>>>>> 22b5af43
   });
 
   it("shows UP when /ready returns 200", async () => {
