--- conflicted
+++ resolved
@@ -42,13 +42,8 @@
     // Navigate to the dashboard
     await page.goto('/');
 
-<<<<<<< HEAD
-    // Wait for the page to load
-    await expect(page.locator('[data-testid="page-title"]')).toBeVisible();
-=======
     // Wait for the main page title inside main content
     await expect(page.locator('[data-testid="main-content"] [data-testid="page-title"]').first()).toBeVisible();
->>>>>>> b5a7194c
   });
 
   test('complete content generation flow', async ({ page }) => {
