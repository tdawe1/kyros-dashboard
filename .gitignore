--- conflicted
+++ resolved
@@ -150,12 +150,6 @@
 
 # Project archives
 *.zip
-<<<<<<< HEAD
-kyros-dashboard-project.zip
-
-# Python coverage artifacts
-.coverage
-=======
   kyros-dashboard-project.zip
   
   # Collaboration env (MCP)
@@ -164,7 +158,6 @@
   
   # Python coverage artifacts
   .coverage
->>>>>>> c9293de4
 htmlcov/
 backend/.coverage
 backend/htmlcov/
