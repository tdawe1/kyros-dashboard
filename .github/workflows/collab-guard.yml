name: Collab Guard
on: [pull_request]
jobs:
  guard:
    runs-on: ubuntu-latest
    steps:
      - uses: actions/checkout@v4
        with:
<<<<<<< HEAD
          fetch-depth: 0  # Need full history for diff calculation
      
      # Enforce develop as PR base branch
      - name: Check PR base branch
        run: |
          if [ "${{ github.base_ref }}" != "develop" ]; then
            echo "❌ PRs must target 'develop' branch, not '${{ github.base_ref }}'"
            echo "Please update your PR to target the 'develop' branch."
=======
          fetch-depth: 0  # need full history for branch comparisons

      # Enforce develop as PR base branch
      - name: Check PR base branch
        run: |
          # Allow release sync PRs: develop -> main
          if [ "${{ github.base_ref }}" = "main" ] && [ "${{ github.head_ref }}" = "develop" ]; then
            echo "✅ Release sync PR from 'develop' to 'main' allowed"
            exit 0
          fi
          if [ "${{ github.base_ref }}" != "develop" ]; then
            echo "❌ PRs must target 'develop' branch, not '${{ github.base_ref }}'"
            echo "If this is a release, open PR from 'develop' to 'main' only."
>>>>>>> 45b2dd06
            exit 1
          else
            echo "✅ PR correctly targets 'develop' branch"
          fi
<<<<<<< HEAD
      
      # Size guard - check for large PRs
      - name: Check PR size
        id: pr_size
        run: |
          # Robust total changed lines (additions + deletions), ignore binaries ('-')
          TOTAL_LINES=$(git diff --numstat "${{ github.base_ref }}...HEAD" \
            | awk '{a=$1; d=$2; if (a ~ /^[0-9]+$/) add+=a; if (d ~ /^[0-9]+$/) del+=d} END {print add+del+0}')

          echo "Total lines changed: ${TOTAL_LINES:-0}"

          if [ "${TOTAL_LINES:-0}" -gt 1000 ]; then
            echo "❌ PR is too large: $TOTAL_LINES lines changed (limit: 1000)"
            echo "Please split this PR into smaller, more manageable chunks."
            echo "Consider breaking down by feature or logical component."
            echo "total_lines=$TOTAL_LINES" >> "$GITHUB_OUTPUT"
            echo "is_large=true" >> "$GITHUB_OUTPUT"
            exit 1
          else
            echo "✅ PR size is acceptable: $TOTAL_LINES lines changed"
            echo "total_lines=$TOTAL_LINES" >> "$GITHUB_OUTPUT"
            echo "is_large=false" >> "$GITHUB_OUTPUT"
          fi
      
      # Add needs-split label for large PRs (if they somehow pass the check)
      - name: Add needs-split label for large PRs
        if: steps.pr_size.outputs.is_large == 'true'
        uses: actions/github-script@v7
        with:
          script: |
            github.rest.issues.addLabels({
              owner: context.repo.owner,
              repo: context.repo.repo,
              issue_number: context.issue.number,
              labels: ['needs-split']
            })
      
=======

      # Ensure PR branch is up-to-date with base (develop)
      - name: Check branch is up-to-date with base
        run: |
          git fetch origin "${{ github.base_ref }}:${{ github.base_ref }}"
          BEHIND=$(git rev-list --left-right --count "${{ github.base_ref }}...${{ github.sha }}" | awk '{print $1}')
          echo "Commits behind base '${{ github.base_ref }}': ${BEHIND:-0}"
          if [ "${BEHIND:-0}" -gt 0 ]; then
            echo "❌ Branch is behind '${{ github.base_ref }}' by ${BEHIND} commits."
            echo "Please click 'Update branch' (preferred) or rebase onto '${{ github.base_ref }}'."
            exit 1
          else
            echo "✅ Branch is up-to-date with base"
          fi
>>>>>>> 45b2dd06
      - name: No conflict markers
        run: |
          ! grep -R --line-number -E '^(<<<<<<<|=======|>>>>>>>)' . --exclude-dir=venv --exclude-dir=.venv --exclude-dir=node_modules || \
            (echo "Conflict markers found"; exit 1)
      - name: Validate JSON
        run: |
          python - <<'PY'
import json, sys, pathlib
ok=True
# Skip files that are not actually JSON or have special formats
skip_files = {'tsconfig.json', 'tsconfig.node.json', 'package-lock.json'}
for p in pathlib.Path('.').rglob('*.json'):
    if 'venv' in str(p) or 'node_modules' in str(p) or p.name in skip_files:
        continue
    try: 
        json.loads(p.read_text())
        print(f'✓ Valid JSON: {p}')
    except Exception as e:
        print(f'✗ Invalid JSON: {p}: {e}'); ok=False
sys.exit(0 if ok else 1)
PY
      - name: Validate YAML (plans)
        run: |
          python - <<'PY'
import sys, pathlib, yaml
ok=True
for p in pathlib.Path('collaboration/plans').rglob('*.yml'):
    try: yaml.safe_load(p.read_text())
    except Exception as e:
        print(f'Invalid YAML: {p}: {e}'); ok=False
sys.exit(0 if ok else 1)
PY<|MERGE_RESOLUTION|>--- conflicted
+++ resolved
@@ -6,22 +6,11 @@
     steps:
       - uses: actions/checkout@v4
         with:
-<<<<<<< HEAD
-          fetch-depth: 0  # Need full history for diff calculation
-      
-      # Enforce develop as PR base branch
+          fetch-depth: 0  # need full history for comparisons
+
+      # Enforce develop as PR base branch (allow release sync PRs)
       - name: Check PR base branch
         run: |
-          if [ "${{ github.base_ref }}" != "develop" ]; then
-            echo "❌ PRs must target 'develop' branch, not '${{ github.base_ref }}'"
-            echo "Please update your PR to target the 'develop' branch."
-=======
-          fetch-depth: 0  # need full history for branch comparisons
-
-      # Enforce develop as PR base branch
-      - name: Check PR base branch
-        run: |
-          # Allow release sync PRs: develop -> main
           if [ "${{ github.base_ref }}" = "main" ] && [ "${{ github.head_ref }}" = "develop" ]; then
             echo "✅ Release sync PR from 'develop' to 'main' allowed"
             exit 0
@@ -29,50 +18,10 @@
           if [ "${{ github.base_ref }}" != "develop" ]; then
             echo "❌ PRs must target 'develop' branch, not '${{ github.base_ref }}'"
             echo "If this is a release, open PR from 'develop' to 'main' only."
->>>>>>> 45b2dd06
             exit 1
           else
             echo "✅ PR correctly targets 'develop' branch"
           fi
-<<<<<<< HEAD
-      
-      # Size guard - check for large PRs
-      - name: Check PR size
-        id: pr_size
-        run: |
-          # Robust total changed lines (additions + deletions), ignore binaries ('-')
-          TOTAL_LINES=$(git diff --numstat "${{ github.base_ref }}...HEAD" \
-            | awk '{a=$1; d=$2; if (a ~ /^[0-9]+$/) add+=a; if (d ~ /^[0-9]+$/) del+=d} END {print add+del+0}')
-
-          echo "Total lines changed: ${TOTAL_LINES:-0}"
-
-          if [ "${TOTAL_LINES:-0}" -gt 1000 ]; then
-            echo "❌ PR is too large: $TOTAL_LINES lines changed (limit: 1000)"
-            echo "Please split this PR into smaller, more manageable chunks."
-            echo "Consider breaking down by feature or logical component."
-            echo "total_lines=$TOTAL_LINES" >> "$GITHUB_OUTPUT"
-            echo "is_large=true" >> "$GITHUB_OUTPUT"
-            exit 1
-          else
-            echo "✅ PR size is acceptable: $TOTAL_LINES lines changed"
-            echo "total_lines=$TOTAL_LINES" >> "$GITHUB_OUTPUT"
-            echo "is_large=false" >> "$GITHUB_OUTPUT"
-          fi
-      
-      # Add needs-split label for large PRs (if they somehow pass the check)
-      - name: Add needs-split label for large PRs
-        if: steps.pr_size.outputs.is_large == 'true'
-        uses: actions/github-script@v7
-        with:
-          script: |
-            github.rest.issues.addLabels({
-              owner: context.repo.owner,
-              repo: context.repo.repo,
-              issue_number: context.issue.number,
-              labels: ['needs-split']
-            })
-      
-=======
 
       # Ensure PR branch is up-to-date with base (develop)
       - name: Check branch is up-to-date with base
@@ -87,35 +36,70 @@
           else
             echo "✅ Branch is up-to-date with base"
           fi
->>>>>>> 45b2dd06
+
+      # Size guard - check for large PRs
+      - name: Check PR size
+        id: pr_size
+        run: |
+          TOTAL_LINES=$(git diff --numstat "${{ github.base_ref }}...HEAD" \
+            | awk '{a=$1; d=$2; if (a ~ /^[0-9]+$/) add+=a; if (d ~ /^[0-9]+$/) del+=d} END {print add+del+0}')
+          echo "Total lines changed: ${TOTAL_LINES:-0}"
+          if [ "${TOTAL_LINES:-0}" -gt 1000 ]; then
+            echo "❌ PR is too large: $TOTAL_LINES lines changed (limit: 1000)"
+            echo "Please split this PR into smaller, more manageable chunks."
+            echo "Consider breaking down by feature or logical component."
+            echo "total_lines=$TOTAL_LINES" >> "$GITHUB_OUTPUT"
+            echo "is_large=true" >> "$GITHUB_OUTPUT"
+            exit 1
+          else
+            echo "✅ PR size is acceptable: $TOTAL_LINES lines changed"
+            echo "total_lines=$TOTAL_LINES" >> "$GITHUB_OUTPUT"
+            echo "is_large=false" >> "$GITHUB_OUTPUT"
+          fi
+
+      # Add needs-split label for large PRs
+      - name: Add needs-split label for large PRs
+        if: steps.pr_size.outputs.is_large == 'true'
+        uses: actions/github-script@v7
+        with:
+          script: |
+            github.rest.issues.addLabels({
+              owner: context.repo.owner,
+              repo: context.repo.repo,
+              issue_number: context.issue.number,
+              labels: ['needs-split']
+            })
+
       - name: No conflict markers
         run: |
           ! grep -R --line-number -E '^(<<<<<<<|=======|>>>>>>>)' . --exclude-dir=venv --exclude-dir=.venv --exclude-dir=node_modules || \
             (echo "Conflict markers found"; exit 1)
+
       - name: Validate JSON
         run: |
           python - <<'PY'
 import json, sys, pathlib
 ok=True
-# Skip files that are not actually JSON or have special formats
 skip_files = {'tsconfig.json', 'tsconfig.node.json', 'package-lock.json'}
 for p in pathlib.Path('.').rglob('*.json'):
     if 'venv' in str(p) or 'node_modules' in str(p) or p.name in skip_files:
         continue
-    try: 
+    try:
         json.loads(p.read_text())
         print(f'✓ Valid JSON: {p}')
     except Exception as e:
         print(f'✗ Invalid JSON: {p}: {e}'); ok=False
 sys.exit(0 if ok else 1)
 PY
+
       - name: Validate YAML (plans)
         run: |
           python - <<'PY'
 import sys, pathlib, yaml
 ok=True
 for p in pathlib.Path('collaboration/plans').rglob('*.yml'):
-    try: yaml.safe_load(p.read_text())
+    try:
+        yaml.safe_load(p.read_text())
     except Exception as e:
         print(f'Invalid YAML: {p}: {e}'); ok=False
 sys.exit(0 if ok else 1)
